--- conflicted
+++ resolved
@@ -9,9 +9,6 @@
     NodeDefinition,
     NodesAsPulses,
     PercentileClusters,
-<<<<<<< HEAD
-    IceMixNodes,
-=======
     NodeAsDOMTimeSeries,
->>>>>>> e572efcc
+    IceMixNodes
 )